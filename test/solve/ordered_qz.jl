--- conflicted
+++ resolved
@@ -41,11 +41,7 @@
         S = schurfact(ordschura)
         select = Compat.bitrand(n)
         O = ordschur(S, select)
-<<<<<<< HEAD
-        (sum(select) != 0) && @test_approx_eq S[:values][find(select)] O[:values][1:sum(select)]
-=======
         sum(select) != 0 && @test_approx_eq S[:values][find(select)] O[:values][1:sum(select)]
->>>>>>> a35d6346
         @test_approx_eq O[:vectors]*O[:Schur]*O[:vectors]' ordschura
     end
 
