
# Calculate (log of) joint density of Θ
function prior(model::AbstractDSGEModel)
    x = zero(Float64)
    for θ in model.parameters
        if isa(θ,Param)
            x += logpdf(θ.priordist, θ.value)
        end
    end
    return x
end


# log posterior = log likelihood + log prior
# log Pr(Θ|YY)  = log Pr(YY|Θ)   + log Pr(Θ)
function posterior{T<:FloatingPoint}(model::AbstractDSGEModel, YY::Matrix{T}; mh::Bool = false)
    if mh
        like, out = likelihood(model, YY; mh=mh)
        post = like + prior(model)
        return post, like, out
    else
        return likelihood(model, YY; mh=mh) + prior(model)
    end
end

# Evaluate posterior at `parameters`
function posterior!{T<:FloatingPoint}(model::AbstractDSGEModel, parameters::Vector{T}, YY::Matrix{T}; mh::Bool = false)
    update!(model, parameters)
    return posterior(model, YY; mh=mh)
end



# This is a dsge likelihood function that can handle 2-part estimation where
# there is a model switch.
# If there is no model switch, then we filter over the main sample all at once.
function likelihood{T<:FloatingPoint}(model::AbstractDSGEModel, YY::Matrix{T}; mh::Bool = false)
    MH_NULL_OUTPUT = (-Inf, Dict{String, Any}())

    # During Metropolis-Hastings, return -∞ if any parameters are not within their bounds
    if mh
        for θ in model.parameters
            (left, right) = θ.bounds
            if !θ.fixed && !(left <= θ.value <= right)
                return MH_NULL_OUTPUT
            end
        end
    end

    # Partition sample into presample, normal, and zero lower bound periods
    presample = Dict{String, Any}()
    normal = Dict{String, Any}()
    zlb = Dict{String, Any}()
    mt = [presample, normal, zlb]

    presample["num_observables"] = num_observables(model) - num_anticipated_shocks(model)
    normal["num_observables"] = num_observables(model) - num_anticipated_shocks(model)
    zlb["num_observables"] = num_observables(model)

    presample["num_states"] = num_states_augmented(model) - num_anticipated_shocks(model)
    normal["num_states"] = num_states_augmented(model) - num_anticipated_shocks(model)
    zlb["num_states"] = num_states_augmented(model)

    presample["YY"] = YY[1:num_presample_periods(model), 1:presample["num_observables"]]
    normal["YY"] = YY[(num_presample_periods(model)+1):(end-num_anticipated_lags(model)-1), 1:normal["num_observables"]]
    zlb["YY"] = YY[(end-num_anticipated_lags(model)):end, :]


<<<<<<< HEAD

    # Step 1: solution to DSGE m - delivers transition equation for the state variables  S_t
    # transition equation: S_t = TC+TTT S_{t-1} +RRR eps_t, where var(eps_t) = QQ
    # If we are in MH, then any errors coming out of gensys should be caught and a -Inf
    # posterior should be returned.
    try
        zlb["TTT"], zlb["RRR"], zlb["CCC"] = solve(model)
    catch err
        if mh && isa(err, GensysError)
            info(err.msg)
            return MH_NULL_OUTPUT
        else
            rethrow(err)
        end
    end
=======
    ## step 1: solution to DSGE model - delivers transition equation for the state variables  S_t
    ## transition equation: S_t = TC+TTT S_{t-1} +RRR eps_t, where var(eps_t) = QQ
    zlb["TTT"], zlb["RRR"], zlb["CCC"] = solve(model::AbstractDSGEModel)
>>>>>>> c86a9aea

    # Get normal, no ZLB m matrices
    state_inds = [1:(num_states(model)-num_anticipated_shocks(model)); (num_states(model)+1):num_states_augmented(model)]
    shock_inds = 1:(num_shocks_exogenous(model)-num_anticipated_shocks(model))

    normal["TTT"] = zlb["TTT"][state_inds, state_inds]
    normal["RRR"] = zlb["RRR"][state_inds, shock_inds]
    normal["CCC"] = zlb["CCC"][state_inds, :]



    ## step 2: define the measurement equation: X_t = ZZ*S_t + D + u_t
    ## where u_t = eta_t+MM* eps_t with var(eta_t) = EE
    ## where var(u_t) = HH = EE+MM QQ MM', cov(eps_t,u_t) = VV = QQ*MM'

    # Get measurement equation matrices set up for all periods that aren't the presample
    for p = 2:3
        #try
            shocks = (p == 3)
            mt[p]["ZZ"], mt[p]["DD"], mt[p]["QQ"], mt[p]["EE"], mt[p]["MM"] = measurement(model, mt[p]["TTT"], mt[p]["RRR"], mt[p]["CCC"]; shocks=shocks)
        #catch
            # Error thrown during gensys
            #    return -Inf
        #end

        mt[p]["HH"] = mt[p]["EE"] + mt[p]["MM"]*mt[p]["QQ"]*mt[p]["MM"]'
        mt[p]["VV"] = mt[p]["QQ"]*mt[p]["MM"]'
        mt[p]["VVall"] = [[mt[p]["RRR"]*mt[p]["QQ"]*mt[p]["RRR"]'   mt[p]["RRR"]*mt[p]["VV"]];
                          [mt[p]["VV"]'*mt[p]["RRR"]'               mt[p]["HH"]]]
    end

    # TODO: Incorporate this into measurement equation (why is this only done for normal period?)
    # Adjustment to DD because measurement equation assumes CCC is the zero vector
    if any(normal["CCC"] != 0)
        normal["DD"] += normal["ZZ"]*((UniformScaling(1) - normal["TTT"])\normal["CCC"])
    end

    # Presample measurement & transition equation matrices are same as normal period
    presample["TTT"], presample["RRR"], presample["QQ"] = normal["TTT"], normal["RRR"], normal["QQ"]
    presample["ZZ"], presample["DD"], presample["VVall"] = normal["ZZ"], normal["DD"], normal["VVall"]



    ## step 3: compute log-likelihood using Kalman filter - written by Iskander
    ##         note that Iskander's program assumes a transition equation written as:
    ##         S_t = TTT S_{t-1} +eps2_t, where eps2_t = RRReps_t
    ##         therefore redefine QQ2 = var(eps2_t) = RRR*QQ*RRR'
    ##         and  VV2 = cov(eps2_t,u_u) = RRR*VV
    ##         define VVall as the joint variance of the two shocks VVall = var([eps2_tu_t])

    # Run Kalman filter on presample
    presample["A0"] = zeros(presample["num_states"], 1)
    presample["P0"] = dlyap!(copy(presample["TTT"]), copy(presample["RRR"]*presample["QQ"]*presample["RRR"]'))
    presample["pyt"], presample["zend"], presample["Pend"] = kalcvf2NaN(presample["YY"]', 1, zeros(presample["num_states"], 1), presample["TTT"], presample["DD"], presample["ZZ"], presample["VVall"], presample["A0"], presample["P0"])

    # Run Kalman filter on normal and ZLB periods
    for p = 2:3
        if p == 2
            zprev = presample["zend"]
            Pprev = presample["Pend"]
        else
            # This section expands the number of states to accomodate extra states for the
            # anticipated policy shocks. It does so by taking the zend and Pend for the
            # state space without anticipated policy shocks, then shoves in nant
            # zeros in the middle of zend and Pend in the location of
            # the anticipated shock entries.
            before_shocks = 1:(num_states(model)-num_anticipated_shocks(model))
            after_shocks_old = (num_states(model)-num_anticipated_shocks(model)+1):(num_states_augmented(model)-num_anticipated_shocks(model))
            after_shocks_new = (num_states(model)+1):num_states_augmented(model)

            zprev = [normal["zend"][before_shocks, :];
                     zeros(num_anticipated_shocks(model), 1);
                     normal["zend"][after_shocks_old, :]]

            Pprev = zeros(num_states_augmented(model), num_states_augmented(model))
            Pprev[before_shocks, before_shocks] = normal["Pend"][before_shocks, before_shocks]
            Pprev[before_shocks, after_shocks_new] = normal["Pend"][before_shocks, after_shocks_old]
            Pprev[after_shocks_new, before_shocks] = normal["Pend"][after_shocks_old, before_shocks]
            Pprev[after_shocks_new, after_shocks_new] = normal["Pend"][after_shocks_old, after_shocks_old]
        end

        mt[p]["pyt"], mt[p]["zend"], mt[p]["Pend"] = kalcvf2NaN(mt[p]["YY"]', 1, zeros(mt[p]["num_states"], 1), mt[p]["TTT"], mt[p]["DD"], mt[p]["ZZ"], mt[p]["VVall"], zprev, Pprev)
    end

    # Return total log-likelihood, excluding the presample
    like = normal["pyt"] + zlb["pyt"]
    if mh
        return like, zlb
    else
        return like
    end
end





# DLYAP   Discrete Lyapunov equation solver.
#
#    X = DLYAP(A,Q) solves the discrete Lyapunov equation:
#
#     A*X*A' - X + Q = 0
#
#    See also  LYAP.

#  J.N. Little 2-1-86, AFP 7-28-94
#  Copyright 1986-2001 The MathWorks, Inc.
#  $Revision: 1.11 $  $Date: 2001/01/18 19:50:01 $

#LYAP  Solve continuous-time Lyapunov equations.
#
#   x = LYAP(a,c) solves the special form of the Lyapunov matrix
#   equation:
#
#           a*x + x*a' = -c
#
#   See also  DLYAP.

#  S.N. Bangert 1-10-86
#  Copyright 1986-2001 The MathWorks, Inc.
#  $Revision: 1.10 $  $Date: 2001/01/18 19:50:23 $
#  Last revised JNL 3-24-88, AFP 9-3-95

# How to prove the following conversion is true.  Re: show that if
#         (1) Ad X Ad' + Cd = X             Discrete lyaponuv eqn
#         (2) Ac = inv(Ad + I) (Ad - I)     From dlyap
#         (3) Cc = (I - Ac) Cd (I - Ac')/2  From dlyap
# Then
#         (4) Ac X + X Ac' + Cc = 0         Continuous lyapunov
#
# Step 1) Substitute (2) into (3)
#         Use identity 2*inv(M+I) = I - inv(M+I)*(M-I)
#                                 = I - (M-I)*inv(M+I) to show
#         (5) Cc = 4*inv(Ad + I)*Cd*inv(Ad' + I)
# Step 2) Substitute (2) and (5) into (4)
# Step 3) Replace (Ad - I) with (Ad + I -2I)
#         Replace (Ad' - I) with (Ad' + I -2I)
# Step 4) Multiply through and simplify to get
#         X -inv(Ad+I)*X -X*inv(Ad'+I) +inv(Ad+I)*Cd*inv(Ad'+I) = 0
# Step 5) Left multiply by (Ad + I) and right multiply by (Ad' + I)
# Step 6) Simplify to (1)
function dlyap!(a, c)
    m, n = size(a)
    a = (a + UniformScaling(1))\(a - UniformScaling(1))
    c = (UniformScaling(1)-a)*c*(UniformScaling(1)-a')/2

    mc, nc = size(c)

    # a and c must be square and the same size
    if (m != n) || (m != mc) || (n != nc)
        error("Dimensions do not agree.")
    elseif m == 0
        x = zeros(m, m)
        return x
    end

    # Perform schur decomposition on a (and convert to complex form)
    ta, ua, _ = schur(complex(a)) # matlab code converts to complex - come back to
    # ua, ta = rsf2csf(ua, ta)
    # Schur decomposition of a' can be calculated from that of a.
    j = m:-1:1
    ub = ua[:, j]
    tb = ta[j ,j]'

    # Check all combinations of ta(i, i)+tb(j, j) for zero
    p1 = diag(ta).' # Use .' instead of ' in case a and a' are not real
    p2 = diag(tb)
    p_sum = abs(p1) .+ abs(p2)
    if any(p_sum .== 0) || any(abs(p1 .+ p2) .< 1000*eps()*p_sum)
        error("Solution does not exist or is not unique.")
    end

    # Transform c
    ucu = -ua'*c*ub

    # Solve for first column of transformed solution
    y = complex(zeros(n, n))
    y[:, 1] = (ta + UniformScaling(tb[1, 1]))\ucu[:, 1]

    # Solve for remaining columns of transformed solution
    for k=1:n-1
        km1 = 1:k
        y[:, k+1] = (ta + UniformScaling(tb[k+1, k+1]))\(ucu[:, k+1] - y[:, km1]*tb[km1, k+1])
    end

    # Find untransformed solution
    x = ua*y*ub'

    # Ignore complex part if real inputs (better be small)
    if isreal(a) && isreal(c)
        x = real(x)
    end

    # Force x to be symmetric if c is symmetric
    if issym(c)
        x = (x+x')/2
    end

    return x
end<|MERGE_RESOLUTION|>--- conflicted
+++ resolved
@@ -1,4 +1,3 @@
-
 # Calculate (log of) joint density of Θ
 function prior(model::AbstractDSGEModel)
     x = zero(Float64)
@@ -66,9 +65,8 @@
     zlb["YY"] = YY[(end-num_anticipated_lags(model)):end, :]
 
 
-<<<<<<< HEAD
-
-    # Step 1: solution to DSGE m - delivers transition equation for the state variables  S_t
+
+    # Step 1: solution to DSGE model - delivers transition equation for the state variables  S_t
     # transition equation: S_t = TC+TTT S_{t-1} +RRR eps_t, where var(eps_t) = QQ
     # If we are in MH, then any errors coming out of gensys should be caught and a -Inf
     # posterior should be returned.
@@ -82,11 +80,6 @@
             rethrow(err)
         end
     end
-=======
-    ## step 1: solution to DSGE model - delivers transition equation for the state variables  S_t
-    ## transition equation: S_t = TC+TTT S_{t-1} +RRR eps_t, where var(eps_t) = QQ
-    zlb["TTT"], zlb["RRR"], zlb["CCC"] = solve(model::AbstractDSGEModel)
->>>>>>> c86a9aea
 
     # Get normal, no ZLB m matrices
     state_inds = [1:(num_states(model)-num_anticipated_shocks(model)); (num_states(model)+1):num_states_augmented(model)]
