--- conflicted
+++ resolved
@@ -117,7 +117,6 @@
     end
 end
 
-<<<<<<< HEAD
 """
 ```
 nan_cond_vars!(m, df; cond_type = :none)
@@ -160,7 +159,7 @@
     end
 
     return inpath(m, "data", "$(filestring)_$vint.csv")
-=======
+end
 
 """
 ```
@@ -191,5 +190,4 @@
     end
 
     next
->>>>>>> 08e6ffa3
 end